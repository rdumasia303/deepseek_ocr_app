import { useState, useCallback } from 'react'
import { motion, AnimatePresence } from 'framer-motion'
import { Sparkles, Zap, Loader2, Settings, Image as ImageIcon, FileText } from 'lucide-react'
import ImageUpload from './components/ImageUpload'
import ModeSelector from './components/ModeSelector'
import ResultPanel from './components/ResultPanel'
import AdvancedSettings from './components/AdvancedSettings'
<<<<<<< HEAD
import PDFProcessor from './components/PDFProcessor'
=======
import Header from './components/Header'
>>>>>>> 03d8f767
import axios from 'axios'
import { useTranslation } from 'react-i18next';

const API_BASE = import.meta.env.VITE_API_URL || '/api'

function App() {
  const { t } = useTranslation();
  const [mode, setMode] = useState('plain_ocr')
  const [fileType, setFileType] = useState('image') // 'image' or 'pdf'
  const [image, setImage] = useState(null)
  const [imagePreview, setImagePreview] = useState(null)
  const [result, setResult] = useState(null)
  const [loading, setLoading] = useState(false)
  const [error, setError] = useState(null)
  const [showAdvanced, setShowAdvanced] = useState(false)
  const [includeCaption, setIncludeCaption] = useState(false)
  
  // Form state
  const [prompt, setPrompt] = useState('')
  const [findTerm, setFindTerm] = useState('')
  const [advancedSettings, setAdvancedSettings] = useState({
    base_size: 1024,
    image_size: 640,
    crop_mode: true,
    test_compress: false
  })

  const handleFileTypeChange = useCallback((newType) => {
    // Clear current file when switching types
    setImage(null)
    if (imagePreview) {
      URL.revokeObjectURL(imagePreview)
    }
    setImagePreview(null)
    setError(null)
    setResult(null)
    setFileType(newType)
  }, [imagePreview])

  const handleImageSelect = useCallback((file) => {
    if (file === null) {
      // Clear everything when removing image
      setImage(null)
      if (imagePreview && fileType === 'image') {
        URL.revokeObjectURL(imagePreview)
      }
      setImagePreview(null)
      setError(null)
      setResult(null)
    } else {
      setImage(file)
      // Only create preview URL for images, not PDFs
      if (fileType === 'image') {
        setImagePreview(URL.createObjectURL(file))
      } else {
        setImagePreview(file) // Just store the file for PDFs
      }
      setError(null)
      setResult(null)
    }
  }, [imagePreview, fileType])

  const handleSubmit = async () => {
    if (!image) {
      setError(t('please_upload_image'))
      return
    }

    setLoading(true)
    setError(null)

    try {
      const formData = new FormData()
      formData.append('image', image)
      formData.append('mode', mode)
      formData.append('prompt', prompt)
      // Enable grounding only for find mode
      formData.append('grounding', mode === 'find_ref')
      formData.append('include_caption', includeCaption)
      formData.append('find_term', findTerm)
      formData.append('schema', '')
      formData.append('base_size', advancedSettings.base_size)
      formData.append('image_size', advancedSettings.image_size)
      formData.append('crop_mode', advancedSettings.crop_mode)
      formData.append('test_compress', advancedSettings.test_compress)

      const response = await axios.post(`${API_BASE}/ocr`, formData, {
        headers: {
          'Content-Type': 'multipart/form-data',
        },
      })

      setResult(response.data)
    } catch (err) {
      setError(err.response?.data?.detail || err.message || t('error_occurred'))
    } finally {
      setLoading(false)
    }
  }

  const handleCopy = useCallback(() => {
    if (result?.text) {
      navigator.clipboard.writeText(result.text)
    }
  }, [result])

  const handleDownload = useCallback(() => {
    if (!result?.text) return
    
    const extensions = {
      plain_ocr: 'txt',
      describe: 'txt',
      find_ref: 'txt',
      freeform: 'txt',
    }
    
    const ext = extensions[mode] || 'txt'
    const blob = new Blob([result.text], { type: 'text/plain' })
    const url = URL.createObjectURL(blob)
    const a = document.createElement('a')
    a.href = url
    a.download = `deepseek-ocr-result.${ext}`
    a.click()
    URL.revokeObjectURL(url)
  }, [result, mode])

  return (
    <div className="min-h-screen relative overflow-hidden">
      {/* Animated background */}
      <div className="fixed inset-0 -z-10">
        <div className="absolute inset-0 bg-gradient-to-br from-purple-900/20 via-pink-900/20 to-cyan-900/20" />
        <div className="absolute inset-0 bg-[url('data:image/svg+xml;base64,PHN2ZyB3aWR0aD0iNjAiIGhlaWdodD0iNjAiIHZpZXdCb3g9IjAgMCA2MCA2MCIgeG1sbnM9Imh0dHA6Ly93d3cudzMub3JnLzIwMDAvc3ZnIj48ZyBmaWxsPSJub25lIiBmaWxsLXJ1bGU9ImV2ZW5vZGQiPjxwYXRoIGQ9Ik0zNiAxOGMzLjMxIDAgNiAyLjY5IDYgNnMtMi42OSA2LTYgNi02LTIuNjktNi02IDEuMjItNiA2LTZ6TTI0IDZjMy4zMSAwIDYgMi42OSA2IDZzLTIuNjkgNi02IDYtNi0yLjY5LTYtNiAyLjY5LTYgNi02ek00OCAzNmMzLjMxIDAgNiAyLjY5IDYgNnMtMi42OSA2LTYgNi02LTIuNjktNi02IDIuNjktNiA2LTZ6IiBzdHJva2U9InJnYmEoMTQ3LCA1MSwgMjM0LCAwLjEpIiBzdHJva2Utd2lkdGg9IjIiLz48L2c+PC9zdmc+')] opacity-30" />
        <motion.div
          className="absolute top-20 left-20 w-96 h-96 bg-purple-500/10 rounded-full blur-3xl"
          animate={{
            scale: [1, 1.2, 1],
            opacity: [0.3, 0.5, 0.3],
          }}
          transition={{
            duration: 8,
            repeat: Infinity,
            ease: "easeInOut"
          }}
        />
        <motion.div
          className="absolute bottom-20 right-20 w-96 h-96 bg-cyan-500/10 rounded-full blur-3xl"
          animate={{
            scale: [1.2, 1, 1.2],
            opacity: [0.5, 0.3, 0.5],
          }}
          transition={{
            duration: 8,
            repeat: Infinity,
            ease: "easeInOut"
          }}
        />
      </div>

      {/* Header */}
      <Header/>

      {/* Main Content */}
      <main className="max-w-7xl mx-auto px-6 py-8">
        <div className="grid lg:grid-cols-2 gap-6">
          {/* Left Panel - Upload & Controls */}
          <motion.div
            initial={{ opacity: 0, y: 20 }}
            animate={{ opacity: 1, y: 0 }}
            transition={{ delay: 0.1 }}
            className="space-y-6"
          >
            {/* File Type Toggle */}
            <div className="glass p-4 rounded-2xl">
              <div className="grid grid-cols-2 gap-2">
                <motion.button
                  onClick={() => handleFileTypeChange('image')}
                  className={`p-3 rounded-xl text-sm font-medium transition-all flex items-center justify-center gap-2 ${
                    fileType === 'image'
                      ? 'bg-gradient-to-r from-purple-600 to-cyan-600 text-white'
                      : 'glass text-gray-400 hover:bg-white/5'
                  }`}
                  whileHover={{ scale: 1.02 }}
                  whileTap={{ scale: 0.98 }}
                >
                  <ImageIcon className="w-4 h-4" />
                  Image OCR
                </motion.button>
                <motion.button
                  onClick={() => handleFileTypeChange('pdf')}
                  className={`p-3 rounded-xl text-sm font-medium transition-all flex items-center justify-center gap-2 ${
                    fileType === 'pdf'
                      ? 'bg-gradient-to-r from-purple-600 to-cyan-600 text-white'
                      : 'glass text-gray-400 hover:bg-white/5'
                  }`}
                  whileHover={{ scale: 1.02 }}
                  whileTap={{ scale: 0.98 }}
                >
                  <FileText className="w-4 h-4" />
                  PDF Processing
                </motion.button>
              </div>
            </div>

            {/* Mode Selector with integrated inputs */}
            <ModeSelector
              mode={mode}
              onModeChange={setMode}
              prompt={prompt}
              onPromptChange={setPrompt}
              findTerm={findTerm}
              onFindTermChange={setFindTerm}
            />

            {/* Image/PDF Upload */}
            <ImageUpload
              onImageSelect={handleImageSelect}
              preview={imagePreview}
              fileType={fileType}
            />

            {/* Advanced Settings Toggle */}
            <motion.button
              onClick={() => setShowAdvanced(!showAdvanced)}
              className="w-full glass px-4 py-3 rounded-2xl flex items-center justify-between hover:bg-white/5 transition-colors"
              whileHover={{ scale: 1.01 }}
              whileTap={{ scale: 0.99 }}
            >
              <div className="flex items-center gap-2">
                <Settings className="w-4 h-4 text-purple-400" />
                <span className="text-sm font-medium text-gray-800 dark:text-gray-300">{t('advanced_settings')}</span>
              </div>
              <motion.div
                animate={{ rotate: showAdvanced ? 180 : 0 }}
                transition={{ duration: 0.3 }}
              >
                <svg className="w-4 h-4 text-gray-400" fill="none" stroke="currentColor" viewBox="0 0 24 24">
                  <path strokeLinecap="round" strokeLinejoin="round" strokeWidth={2} d="M19 9l-7 7-7-7" />
                </svg>
              </motion.div>
            </motion.button>

            {/* Advanced Settings Panel */}
            <AnimatePresence>
              {showAdvanced && (
                <AdvancedSettings
                  settings={advancedSettings}
                  onSettingsChange={setAdvancedSettings}
                  includeCaption={includeCaption}
                  onIncludeCaptionChange={setIncludeCaption}
                />
              )}
            </AnimatePresence>

<<<<<<< HEAD
            {/* Action Button / PDF Processor */}
            {fileType === 'pdf' ? (
              <PDFProcessor
                pdfFile={image}
                mode={mode}
                prompt={prompt}
                advancedSettings={advancedSettings}
                includeCaption={includeCaption}
              />
            ) : (
              <>
                <motion.button
                  onClick={handleSubmit}
                  disabled={!image || loading}
                  className={`w-full relative overflow-hidden rounded-2xl p-[2px] ${
                    !image || loading ? 'opacity-50 cursor-not-allowed' : ''
                  }`}
                  whileHover={!loading && image ? { scale: 1.02 } : {}}
                  whileTap={!loading && image ? { scale: 0.98 } : {}}
                >
                  <div className="absolute inset-0 bg-gradient-to-r from-purple-600 via-pink-600 to-cyan-600 animate-gradient" />
                  <div className="relative bg-dark-100 px-8 py-4 rounded-2xl flex items-center justify-center gap-3">
                    {loading ? (
                      <>
                        <Loader2 className="w-5 h-5 animate-spin" />
                        <span className="font-semibold">Processing Magic...</span>
                      </>
                    ) : (
                      <>
                        <Zap className="w-5 h-5" />
                        <span className="font-semibold">Analyze Image</span>
                      </>
                    )}
                  </div>
                </motion.button>
=======
          {/* Action Button */}
            <motion.button
              onClick={handleSubmit}
              disabled={!image || loading}
              className={`w-full relative overflow-hidden rounded-2xl p-[2px] ${
                !image || loading ? 'opacity-50 cursor-not-allowed' : ''
              }`}
              whileHover={!loading && image ? { scale: 1.02 } : {}}
              whileTap={!loading && image ? { scale: 0.98 } : {}}
            >
              {/* Button Gradient Background */}
              <div className="absolute inset-0 bg-gradient-to-r from-purple-600 via-pink-600 to-cyan-600 animate-gradient" />
              
              {/* Button Inner Content */}
              <div className="relative bg-white/10 dark:bg-dark-100 border border-white/20 dark:border-white/10 px-8 py-4 rounded-2xl flex items-center justify-center gap-3">
                {loading ? (
                  <>
                    <Loader2 className="w-5 h-5 animate-spin text-purple-500" />
                    <span className="font-semibold text-gray-300 dark:text-gray-100">{t('processing_magic')}</span>
                  </>
                ) : (
                  <>
                    <Zap className="w-5 h-5 text-purple-500" />
                    <span className="font-semibold text-gray-300 dark:text-gray-100">{t('analyze_image')}</span>
                  </>
                )}
              </div>
            </motion.button>
>>>>>>> 03d8f767

                {error && (
                  <motion.div
                    initial={{ opacity: 0, y: -10 }}
                    animate={{ opacity: 1, y: 0 }}
                    className="glass p-4 rounded-2xl border-red-500/50 bg-red-500/10"
                  >
                    <p className="text-sm text-red-400">{error}</p>
                  </motion.div>
                )}
              </>
            )}
          </motion.div>

          {/* Right Panel - Results */}
          <motion.div
            initial={{ opacity: 0, y: 20 }}
            animate={{ opacity: 1, y: 0 }}
            transition={{ delay: 0.2 }}
          >
            <ResultPanel 
              result={result}
              loading={loading}
              imagePreview={imagePreview}
              onCopy={handleCopy}
              onDownload={handleDownload}
            />
          </motion.div>
        </div>
      </main>

      {/* Footer */}
      <footer className="mt-20 border-t border-white/10 glass dark:border-white/20">
        <div className="max-w-7xl mx-auto px-6 py-8 text-center">
          <p className="text-sm text-gray-400 dark:text-gray-200">
            Powered by <span className="gradient-text font-semibold">DeepSeek-OCR</span> • 
            Built with <span className="text-pink-400">♥</span> using React + FastAPI
          </p>
        </div>
      </footer>
    </div>
  )
}

export default App<|MERGE_RESOLUTION|>--- conflicted
+++ resolved
@@ -5,11 +5,8 @@
 import ModeSelector from './components/ModeSelector'
 import ResultPanel from './components/ResultPanel'
 import AdvancedSettings from './components/AdvancedSettings'
-<<<<<<< HEAD
 import PDFProcessor from './components/PDFProcessor'
-=======
 import Header from './components/Header'
->>>>>>> 03d8f767
 import axios from 'axios'
 import { useTranslation } from 'react-i18next';
 
@@ -263,7 +260,6 @@
               )}
             </AnimatePresence>
 
-<<<<<<< HEAD
             {/* Action Button / PDF Processor */}
             {fileType === 'pdf' ? (
               <PDFProcessor
@@ -284,51 +280,24 @@
                   whileHover={!loading && image ? { scale: 1.02 } : {}}
                   whileTap={!loading && image ? { scale: 0.98 } : {}}
                 >
+                  {/* Button Gradient Background */}
                   <div className="absolute inset-0 bg-gradient-to-r from-purple-600 via-pink-600 to-cyan-600 animate-gradient" />
-                  <div className="relative bg-dark-100 px-8 py-4 rounded-2xl flex items-center justify-center gap-3">
+                  
+                  {/* Button Inner Content */}
+                  <div className="relative bg-white/10 dark:bg-dark-100 border border-white/20 dark:border-white/10 px-8 py-4 rounded-2xl flex items-center justify-center gap-3">
                     {loading ? (
                       <>
-                        <Loader2 className="w-5 h-5 animate-spin" />
-                        <span className="font-semibold">Processing Magic...</span>
+                        <Loader2 className="w-5 h-5 animate-spin text-purple-500" />
+                        <span className="font-semibold text-gray-300 dark:text-gray-100">{t('processing_magic')}</span>
                       </>
                     ) : (
                       <>
-                        <Zap className="w-5 h-5" />
-                        <span className="font-semibold">Analyze Image</span>
+                        <Zap className="w-5 h-5 text-purple-500" />
+                        <span className="font-semibold text-gray-300 dark:text-gray-100">{t('analyze_image')}</span>
                       </>
                     )}
                   </div>
                 </motion.button>
-=======
-          {/* Action Button */}
-            <motion.button
-              onClick={handleSubmit}
-              disabled={!image || loading}
-              className={`w-full relative overflow-hidden rounded-2xl p-[2px] ${
-                !image || loading ? 'opacity-50 cursor-not-allowed' : ''
-              }`}
-              whileHover={!loading && image ? { scale: 1.02 } : {}}
-              whileTap={!loading && image ? { scale: 0.98 } : {}}
-            >
-              {/* Button Gradient Background */}
-              <div className="absolute inset-0 bg-gradient-to-r from-purple-600 via-pink-600 to-cyan-600 animate-gradient" />
-              
-              {/* Button Inner Content */}
-              <div className="relative bg-white/10 dark:bg-dark-100 border border-white/20 dark:border-white/10 px-8 py-4 rounded-2xl flex items-center justify-center gap-3">
-                {loading ? (
-                  <>
-                    <Loader2 className="w-5 h-5 animate-spin text-purple-500" />
-                    <span className="font-semibold text-gray-300 dark:text-gray-100">{t('processing_magic')}</span>
-                  </>
-                ) : (
-                  <>
-                    <Zap className="w-5 h-5 text-purple-500" />
-                    <span className="font-semibold text-gray-300 dark:text-gray-100">{t('analyze_image')}</span>
-                  </>
-                )}
-              </div>
-            </motion.button>
->>>>>>> 03d8f767
 
                 {error && (
                   <motion.div
